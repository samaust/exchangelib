--- conflicted
+++ resolved
@@ -1,13 +1,11 @@
 from logging import getLogger
-<<<<<<< HEAD
 from locale import getlocale
 from collections import defaultdict
 
 from cached_property import threaded_cached_property
 
-=======
 from future.utils import raise_from
->>>>>>> f5956d26
+
 from .autodiscover import discover
 from .credentials import DELEGATE, IMPERSONATION
 from .errors import ErrorFolderNotFound, ErrorAccessDenied
