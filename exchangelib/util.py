--- conflicted
+++ resolved
@@ -53,13 +53,9 @@
     """
     Checks if an iterable or iterator is empty and returns status and the rewinded iterable or iterator
     """
-<<<<<<< HEAD
     if hasattr(iterable, '__len__'):
         return len(iterable) == 0, iterable
     else:
-=======
-    if isinstance(iterable, Iterator):
->>>>>>> f5956d26
         try:
             first = next(iterable)
         except StopIteration:
